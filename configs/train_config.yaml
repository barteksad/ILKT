# train_config.yaml

defaults:
  - _self_
  - model: starter
  - train_datasets:
    - contrastive/all-nli/all-nli-pair-score.yaml
    - contrastive/msmarco-msmarco-distilbert-base-tas-b/msmarco-msmarco-distilbert-base-tas-b-triplet.yaml
#    - mlm/wikipedia/wikipedia.yaml
    - sentence_classification/klej-cdsc-e/klej-cdsc-e.yaml
    - sentence_classification/klej-psc/klej-psc.yaml
    - sentence_classification/klej-dyk/klej-dyk.yaml

  - val_datasets:
      - sentence_classification/klej-cdsc-e/klej-cdsc-e_valid.yaml
      - sentence_classification/klej-psc/klej-psc_valid.yaml
      - sentence_classification/klej-dyk/klej-dyk_valid.yaml

exp:
  log_dir: # set during runtime to automatically created dir
  pretrained_model_name_or_path: microsoft/mdeberta-v3-base
  hidden_size: 768
  max_length: 512
  batch_size: 8
  seed: 42
<<<<<<< HEAD
  training_steps: 10000
  n_examples: 1000
  n_examples_valid: 1000
  validate_every: 1000
=======
  training_steps: 200
  n_examples: 10
  n_examples_valid: 10
  validate_every: 10
>>>>>>> b8478659
  optimizer:
    opt: "adamw"
    lr: 5e-5
    weight_decay: 0.0
    filter_bias_and_bn: true

fabric:
  _target_: lightning.Fabric
  num_nodes: 1
  devices: 1

wandb:
  project: "inter-lingual_knowledge_transferring_in_NLP_embeddings"
  entity: "top-notch-nlp"<|MERGE_RESOLUTION|>--- conflicted
+++ resolved
@@ -23,17 +23,10 @@
   max_length: 512
   batch_size: 8
   seed: 42
-<<<<<<< HEAD
-  training_steps: 10000
-  n_examples: 1000
-  n_examples_valid: 1000
-  validate_every: 1000
-=======
   training_steps: 200
   n_examples: 10
   n_examples_valid: 10
   validate_every: 10
->>>>>>> b8478659
   optimizer:
     opt: "adamw"
     lr: 5e-5
