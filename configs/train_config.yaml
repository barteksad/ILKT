# train_config.yaml

defaults:
  - _self_
  - model: starter
  - train_datasets:
    - contrastive/all-nli/all-nli-pair-score.yaml
    - contrastive/eli5/eli5.yaml
    - contrastive/coliee/coliee.yaml
    - contrastive/pubmedqa/pubmedqa.yaml
    - contrastive/hotpotqa/hotpotqa.yaml
    - contrastive/gooaq/gooaq.yaml
    - contrastive/msmarco-distilbert-margin-mse-sym-mnrl-mean-v1/msmarco-distilbert-margin-mse-sym-mnrl-mean-v1.yaml
    - contrastive/msmarco-msmarco-distilbert-base-tas-b/msmarco-msmarco-distilbert-base-tas-b-triplet.yaml
    - contrastive/natural-questions/natural-questions.yaml
    - contrastive/quora-duplicates/quora-duplicates.yaml
    - contrastive/squad/squad.yaml
    - contrastive/stsb/stsb.yaml
    - contrastive/yahoo-answers/yahoo-answers.yaml
    - contrastive/eli5/eli5.yaml
    - sentence_classification/klej-cdsc-e/klej-cdsc-e.yaml
    - sentence_classification/klej-psc/klej-psc.yaml
    - sentence_classification/klej-dyk/klej-dyk.yaml
    - sentence_classification/scifield/scifield.yaml
    - mlm/oscar/oscar.yaml
    - mlm/allegro-summarization-articles/allegro-summarization-articles.yaml
    - mlm/polemo2-official/polemo2-official.yaml
    - mlm/polish-news/polish-news.yaml
    # - mlm/wikipedia-pl/wikipedia-pl.yaml
   

  - val_datasets:
    - contrastive/all-nli/all-nli-pair-score.yaml
    # - sentence_classification/klej-cdsc-e/klej-cdsc-e_valid.yaml
    # - sentence_classification/klej-psc/klej-psc_valid.yaml
    # - sentence_classification/klej-dyk/klej-dyk_valid.yaml
    # - sentence_classification/scifield/scifield.yaml
    # - sentence_classification/wikinews-pl-clustering-p2p/wikinews-pl-clustering-p2p.yaml
    # - mlm/allegro-summarization-articles/allegro-summarization-articles.yaml

exp:
  log_dir: # set during runtime to automatically created dir
  pretrained_model_name_or_path: google-bert/bert-base-multilingual-cased
<<<<<<< HEAD
  max_length: 128
  batch_size: 4
  valid_batch_size: 4
=======
  max_length: 512
  contrastive_batch_size: 64
  batch_size: 32
  valid_batch_size: 32
>>>>>>> e0b09846
  seed: 42
  training_steps: 1000
  validate_every: 100
  n_examples_per_valid_dataset: 10
  save_every: 100_000
  monitor_stiffness_every: 50
  monitor_stiffness_steps: 20
  max_grad_norm: 1.0
  optimizer:
    # opt: "adamw"
    opt: "bnbadamw8bit"
    lr: 5e-5
    weight_decay: 0.0
    filter_bias_and_bn: true
    # fused: true
  scheduler: # must be one of those: https://huggingface.co/docs/transformers/en/main_classes/optimizer_schedules#schedules
    _target_: transformers.get_cosine_schedule_with_warmup
    num_warmup_steps: 1000
    num_training_steps: ${exp.training_steps}
    num_cycles: 0.5

fabric:
  _target_: lightning.Fabric
  num_nodes: 1
  devices: 1

wandb:
  project: "inter-lingual_knowledge_transferring_in_NLP_embeddings"
  entity: "top-notch-nlp"<|MERGE_RESOLUTION|>--- conflicted
+++ resolved
@@ -41,16 +41,10 @@
 exp:
   log_dir: # set during runtime to automatically created dir
   pretrained_model_name_or_path: google-bert/bert-base-multilingual-cased
-<<<<<<< HEAD
-  max_length: 128
-  batch_size: 4
-  valid_batch_size: 4
-=======
   max_length: 512
   contrastive_batch_size: 64
   batch_size: 32
   valid_batch_size: 32
->>>>>>> e0b09846
   seed: 42
   training_steps: 1000
   validate_every: 100
