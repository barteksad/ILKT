import logging
import os
from typing import List

import hydra
import torch
from tqdm.auto import tqdm
from hydra.utils import instantiate
from lightning import Fabric
from omegaconf import DictConfig
from transformers import AutoTokenizer, PreTrainedTokenizer

from train_utils.data_iterator import SingleBatchPerDatasetIterator, FullValidIterator
from train_utils.dataset_loader import DatasetLoader
from utils import (
    extract_output_dir,
    preprocess_config,
    setup_wandb
)
from train_utils.train_util import (
    TrainBatchProcessStrategy,
    ValidationBatchProcessStrategy,
)

from dataset import ContrastiveDataset, MLMDataset, SentenceClassificationDataset
from train_utils.train_util import create_optimizer_v2

log = logging.getLogger(__name__)

torch.set_float32_matmul_precision("high")


def get_fabric(config) -> Fabric:
    if torch.cuda.is_bf16_supported():
        fabric = instantiate(config.fabric, precision="bf16-mixed")
    else:
        fabric = instantiate(config.fabric)
    fabric.seed_everything(config.exp.seed)
    fabric.launch()
    return fabric


<<<<<<< HEAD
def instantiate_datasets(
    config: DictConfig, tokenizer: PreTrainedTokenizer, dataset_type: str
) -> List[ContrastiveDataset | MLMDataset]:
    datasets = []

    if dataset_type == "train":
        if 'train_datasets' not in config:
            return []
        config_datasets = config.train_datasets
    elif dataset_type == "val":
        if 'val_datasets' not in config:
            return []
        config_datasets = config.val_datasets
    else:
        raise ValueError(f"Unknown dataset type {dataset_type}")

    if "contrastive" in config_datasets:
        for contrastive_dataset_config in config_datasets.contrastive.values():
            contrastive_dataset = instantiate(
                contrastive_dataset_config, tokenizer=tokenizer
            )
            datasets.append(contrastive_dataset)

    if "mlm" in config_datasets:
        for mlm_dataset_config in config_datasets.mlm.values():
            mlm_dataset = instantiate(mlm_dataset_config, tokenizer=tokenizer)
            datasets.append(mlm_dataset)

    if "sentence_classification" in config_datasets is not None:
        for cls_dataset_config in config_datasets.sentence_classification.values():
            cls_dataset = instantiate(cls_dataset_config, tokenizer=tokenizer)
            datasets.append(cls_dataset)
    return datasets


def prepare_dataloaders(
    fabric: Fabric, config: DictConfig, tokenizer: PreTrainedTokenizer
):
    train_dataloaders = []
    train_datasets = instantiate_datasets(config, tokenizer, "train")
    val_datasets = instantiate_datasets(config, tokenizer, "val")
    for dataset in train_datasets:
        train_dataloaders.append(dataset.get_dataloader())
    val_dataloaders = []
    for dataset in val_datasets:
        val_dataloaders.append(dataset.get_dataloader())

    train_dataloaders = fabric.setup_dataloaders(*train_dataloaders)
    val_dataloaders = fabric.setup_dataloaders(*val_dataloaders) if len(val_dataloaders) > 0 else []

    return train_dataloaders, val_dataloaders


=======
>>>>>>> b8478659
@hydra.main(version_base=None, config_path="../configs", config_name="train_config")
def main(config: DictConfig):
    preprocess_config(config)
    setup_wandb(config)
    output_dir = extract_output_dir(config)

    fabric = get_fabric(config)

    tokenizer = AutoTokenizer.from_pretrained(config.exp.pretrained_model_name_or_path)
    dataset_loader = DatasetLoader(fabric, config, tokenizer)
    cls_heads = []
    # setting only for training datasets as this has to be trained, setting val dataset that was not present
    # in train will raise error
    for dataloader in dataset_loader.train_dataloaders:
        if isinstance(dataloader.dataset, SentenceClassificationDataset):
            cls_heads.append((dataloader.dataset.n_classes, dataloader.dataset.name))

    config.model.config["cls_heads"] = cls_heads
    model = instantiate(config.model, _convert_="all")
    optimizer = create_optimizer_v2(model, **config.exp.optimizer)
    model, optimizer = fabric.setup(model, optimizer)

    TRAINING_STEPS = config.exp.training_steps

    current_step = 0

    train_batch_processor = TrainBatchProcessStrategy(model)
    train_batch_processor.on_start()
    val_batch_processor = ValidationBatchProcessStrategy(model)

    train_iterator = SingleBatchPerDatasetIterator(dataset_loader.train_dataloaders)
    valid_iterator = FullValidIterator(dataset_loader.val_dataloaders)

    pbar = tqdm(total=TRAINING_STEPS, position=0, leave=True)
    while current_step < TRAINING_STEPS:
        # ----------------- training -----------------
        model.train()
        optimizer.zero_grad()
        for batch, dataloader in train_iterator:
            train_batch_output = train_batch_processor(batch, dataloader)
            loss = train_batch_output.loss
            fabric.backward(loss)

        optimizer.step()

        # ----------------- validation -----------------
        if (current_step + 1) % config.exp.validate_every == 0:
            train_batch_processor.on_end()
            val_batch_processor.on_start()
            model.eval()
            for batch, dataloader in valid_iterator:
                with torch.inference_mode():
                    _ = val_batch_processor(batch, dataloader)

            val_batch_processor.on_end()
            train_batch_processor.on_start()

        current_step += 1
        pbar.update(1)

    # TODO make it save properly, right now doesnt work
    model.config.register_for_auto_class()
    model.register_for_auto_class("AutoModel")

    model.save_pretrained(os.path.join(output_dir, "ILKTModel"))
    tokenizer.save_pretrained(os.path.join(output_dir, "ILKTModel"))

    # WARNING if you hange this, also hange in benchmarks where we do:
    # if name.startswith("ILKT"):
    #             group, name = name.split("/")[-1].split("_")
    # to distinguish between our models and others and save everything in wandb
    group, name = str(config.exp.log_dir).split("/")[-2:]
    model.push_to_hub(f"ILKT/{group}_{name}")
    tokenizer.push_to_hub(f"ILKT/{group}_{name}")


if __name__ == "__main__":
    main()<|MERGE_RESOLUTION|>--- conflicted
+++ resolved
@@ -40,62 +40,6 @@
     return fabric
 
 
-<<<<<<< HEAD
-def instantiate_datasets(
-    config: DictConfig, tokenizer: PreTrainedTokenizer, dataset_type: str
-) -> List[ContrastiveDataset | MLMDataset]:
-    datasets = []
-
-    if dataset_type == "train":
-        if 'train_datasets' not in config:
-            return []
-        config_datasets = config.train_datasets
-    elif dataset_type == "val":
-        if 'val_datasets' not in config:
-            return []
-        config_datasets = config.val_datasets
-    else:
-        raise ValueError(f"Unknown dataset type {dataset_type}")
-
-    if "contrastive" in config_datasets:
-        for contrastive_dataset_config in config_datasets.contrastive.values():
-            contrastive_dataset = instantiate(
-                contrastive_dataset_config, tokenizer=tokenizer
-            )
-            datasets.append(contrastive_dataset)
-
-    if "mlm" in config_datasets:
-        for mlm_dataset_config in config_datasets.mlm.values():
-            mlm_dataset = instantiate(mlm_dataset_config, tokenizer=tokenizer)
-            datasets.append(mlm_dataset)
-
-    if "sentence_classification" in config_datasets is not None:
-        for cls_dataset_config in config_datasets.sentence_classification.values():
-            cls_dataset = instantiate(cls_dataset_config, tokenizer=tokenizer)
-            datasets.append(cls_dataset)
-    return datasets
-
-
-def prepare_dataloaders(
-    fabric: Fabric, config: DictConfig, tokenizer: PreTrainedTokenizer
-):
-    train_dataloaders = []
-    train_datasets = instantiate_datasets(config, tokenizer, "train")
-    val_datasets = instantiate_datasets(config, tokenizer, "val")
-    for dataset in train_datasets:
-        train_dataloaders.append(dataset.get_dataloader())
-    val_dataloaders = []
-    for dataset in val_datasets:
-        val_dataloaders.append(dataset.get_dataloader())
-
-    train_dataloaders = fabric.setup_dataloaders(*train_dataloaders)
-    val_dataloaders = fabric.setup_dataloaders(*val_dataloaders) if len(val_dataloaders) > 0 else []
-
-    return train_dataloaders, val_dataloaders
-
-
-=======
->>>>>>> b8478659
 @hydra.main(version_base=None, config_path="../configs", config_name="train_config")
 def main(config: DictConfig):
     preprocess_config(config)
