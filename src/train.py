import logging
import os

import hydra
import torch
from tqdm.auto import tqdm
from hydra.utils import instantiate
from lightning import Fabric
from omegaconf import DictConfig
from transformers import AutoTokenizer

from train_utils.data_iterator import SingleBatchPerDatasetIterator
from train_utils.dataset_loader import DatasetLoader
from utils import extract_output_dir, preprocess_config, setup_wandb
from train_utils.train_util import (
    TopNotchEvaluator,
    TrainBatchProcessStrategy,
)

from dataset import SentenceClassificationDataset
from train_utils.train_util import (
    create_optimizer_v2,
)

log = logging.getLogger(__name__)

torch.set_float32_matmul_precision("high")


def get_fabric(config) -> Fabric:
    if torch.cuda.is_bf16_supported():
        log.info("USING BF16-MIXED")
        fabric = instantiate(config.fabric, precision="bf16-mixed")
    else:
        log.info("USING FP32")
        fabric = instantiate(config.fabric)
    fabric.seed_everything(config.exp.seed)
    fabric.launch()
    return fabric


@hydra.main(version_base=None, config_path="../configs", config_name="train_config")
def main(config: DictConfig):
    fabric = get_fabric(config)
    preprocess_config(config)
    setup_wandb(config, fabric)
    output_dir = extract_output_dir(config)

    tokenizer = AutoTokenizer.from_pretrained(config.exp.pretrained_model_name_or_path)
    dataset_loader = DatasetLoader(fabric, config, tokenizer)
    cls_heads = []
    # setting only for training datasets as this has to be trained, setting val dataset that was not present
    # in train will raise error
    for dataloader in dataset_loader.train_dataloaders:
        if isinstance(dataloader.dataset, SentenceClassificationDataset):
            cls_heads.append((dataloader.dataset.n_classes, dataloader.dataset.name))

    config.model.config["cls_heads"] = cls_heads
    with fabric.init_module():
        model = instantiate(config.model, _convert_="all")
    optimizer = create_optimizer_v2(model, **config.exp.optimizer)
    scheduler = instantiate(config.exp.scheduler, optimizer=optimizer)
    model, optimizer = fabric.setup(model, optimizer)

    model.config.register_for_auto_class()
    model.register_for_auto_class("AutoModel")

    TRAINING_STEPS = config.exp.training_steps
    NEXT_VALIDATION_STEP = config.exp.validate_every

    current_step = 0

    train_batch_processor = TrainBatchProcessStrategy(model)
    train_batch_processor.on_start(fabric)

    train_iterator = SingleBatchPerDatasetIterator(dataset_loader.train_dataloaders)
    evaluator = TopNotchEvaluator(
        model, tokenizer, dataset_loader.val_dataloaders, output_dir
    )

    if fabric.is_global_zero:
        pbar = tqdm(total=TRAINING_STEPS, position=0, leave=True)
    while current_step < TRAINING_STEPS:
        
        # ----------------- stiffness logging -----------------
        if (current_step + 1) % config.exp.validate_every == 0:
            model.log_gradients = True
        else:
            model.log_gradients = False

        # ----------------- training -----------------
        model.train()
        for batch, dataloader in train_iterator:
            optimizer.zero_grad()
            train_batch_output = train_batch_processor(batch, dataloader, fabric)
            loss = train_batch_output.loss
            fabric.backward(loss)
            fabric.clip_gradients(model, optimizer, max_norm=config.exp.max_grad_norm)
            optimizer.step()
            scheduler.step()

            current_step += 1
            if fabric.is_global_zero:
                pbar.update(1)

        # ----------------- validation -----------------
        if (current_step + 1) > NEXT_VALIDATION_STEP:
            train_batch_processor.on_end(fabric)
            if fabric.is_global_zero:
                log.info("Validation Step")
                model.eval()
                epoch = current_step // config.exp.validate_every
                with torch.inference_mode():
<<<<<<< HEAD
                    _ = val_batch_processor(batch, dataloader, fabric)
            
            val_batch_processor.on_end(fabric)
=======
                    evaluator(epoch, fabric)

>>>>>>> e6885912
            train_batch_processor.on_start(fabric)

            NEXT_VALIDATION_STEP += config.exp.validate_every

            # if (current_step + 1) % config.exp.save_every == 0:
            model.save_pretrained(os.path.join(output_dir, "ILKTModel"))
            tokenizer.save_pretrained(os.path.join(output_dir, "ILKTModel"))
            group, name = str(config.exp.log_dir).split("/")[-2:]
            model.push_to_hub(f"ILKT/{group}_{name}")
            tokenizer.push_to_hub(f"ILKT/{group}_{name}")

    if fabric.is_global_zero:
        model.save_pretrained(os.path.join(output_dir, "ILKTModel"))
        tokenizer.save_pretrained(os.path.join(output_dir, "ILKTModel"))
        group, name = str(config.exp.log_dir).split("/")[-2:]
        model.push_to_hub(f"ILKT/{group}_{name}")
        tokenizer.push_to_hub(f"ILKT/{group}_{name}")


if __name__ == "__main__":
    main()<|MERGE_RESOLUTION|>--- conflicted
+++ resolved
@@ -111,14 +111,10 @@
                 model.eval()
                 epoch = current_step // config.exp.validate_every
                 with torch.inference_mode():
-<<<<<<< HEAD
                     _ = val_batch_processor(batch, dataloader, fabric)
+                    evaluator(epoch, fabric)
             
             val_batch_processor.on_end(fabric)
-=======
-                    evaluator(epoch, fabric)
-
->>>>>>> e6885912
             train_batch_processor.on_start(fabric)
 
             NEXT_VALIDATION_STEP += config.exp.validate_every
